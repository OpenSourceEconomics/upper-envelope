---
repos:
  - repo: meta
    hooks:
      - id: check-hooks-apply
      - id: check-useless-excludes
    # -   id: identity  # Prints all files passed to pre-commits. Debugging.
  - repo: https://github.com/adrienverge/yamllint.git
<<<<<<< HEAD
    rev: v1.35.1
    hooks:
      - id: yamllint
  - repo: https://github.com/lyz-code/yamlfix
    rev: 1.16.0
    hooks:
      - id: yamlfix
  - repo: https://github.com/pre-commit/pre-commit-hooks
    rev: v4.6.0
=======
    rev: v1.37.1
    hooks:
      - id: yamllint
  - repo: https://github.com/lyz-code/yamlfix
    rev: 1.17.0
    hooks:
      - id: yamlfix
  - repo: https://github.com/pre-commit/pre-commit-hooks
    rev: v5.0.0
>>>>>>> b194fab4
    hooks:
      - id: check-added-large-files
        args:
          - --maxkb=500
      - id: check-case-conflict
      - id: check-merge-conflict
      - id: check-vcs-permalinks
      - id: check-yaml
      - id: debug-statements
      - id: end-of-file-fixer
      - id: fix-byte-order-marker
      - id: mixed-line-ending
      - id: no-commit-to-branch
        args:
          - --branch
          - main
      - id: trailing-whitespace
  - repo: https://github.com/pre-commit/pygrep-hooks
    rev: v1.10.0
    hooks:
      - id: python-check-blanket-noqa
      - id: python-check-mock-methods
      - id: python-no-eval
      - id: python-no-log-warn
      - id: python-use-type-annotations
      - id: text-unicode-replacement-char
  - repo: https://github.com/pycqa/isort
<<<<<<< HEAD
    rev: 5.13.2
=======
    rev: 6.0.1
>>>>>>> b194fab4
    hooks:
      - id: isort
        name: isort
        args:
          - --profile=black
  # - repo: https://github.com/asottile/reorder-python-imports
  #   rev: v3.13.0
  #   hooks:
  #     - id: reorder-python-imports
  #       args:
  #         - --py37-plus
  - repo: https://github.com/asottile/setup-cfg-fmt
<<<<<<< HEAD
    rev: v2.5.0
    hooks:
      - id: setup-cfg-fmt
  - repo: https://github.com/psf/black
    rev: 24.4.2
=======
    rev: v2.8.0
    hooks:
      - id: setup-cfg-fmt
  - repo: https://github.com/psf/black
    rev: 25.1.0
>>>>>>> b194fab4
    hooks:
      - id: black
        language_version: python3.10
        exclude: tests/utils/fast_upper_envelope_org.py
  - repo: https://github.com/astral-sh/ruff-pre-commit
<<<<<<< HEAD
    rev: v0.4.7
=======
    rev: v0.11.8
>>>>>>> b194fab4
    hooks:
      - id: ruff
        # exclude: |
        #   (?x)^(
        #     tests/|
        #     docs/source/conf.py|
        #   )$
  - repo: https://github.com/PyCQA/docformatter
    rev: v1.7.5
    hooks:
      - id: docformatter
        args:
          - --in-place
          - --wrap-summaries
          - '88'
          - --wrap-descriptions
          - '88'
          - --blank
        exclude: tests/utils/fast_upper_envelope_org.py
  - repo: https://github.com/nbQA-dev/nbQA
<<<<<<< HEAD
    rev: 1.8.5
=======
    rev: 1.9.1
>>>>>>> b194fab4
    hooks:
      - id: nbqa-black
      - id: nbqa-ruff
  - repo: https://github.com/executablebooks/mdformat
<<<<<<< HEAD
    rev: 0.7.17
=======
    rev: 0.7.22
>>>>>>> b194fab4
    hooks:
      - id: mdformat
        additional_dependencies:
          - mdformat-gfm
          - mdformat-black
        args:
          - --wrap
          - '88'
        files: (README\.md)
  - repo: https://github.com/codespell-project/codespell
<<<<<<< HEAD
    rev: v2.3.0
=======
    rev: v2.4.1
>>>>>>> b194fab4
    hooks:
      - id: codespell
        additional_dependencies:
          - tomli
# -   repo: https://github.com/mgedmin/check-manifest
#     rev: "0.49"
#     hooks:
#     -   id: check-manifest
#         args: [--no-build-isolation]
#         additional_dependencies: [setuptools-scm, toml]
ci:
  autoupdate_schedule: monthly<|MERGE_RESOLUTION|>--- conflicted
+++ resolved
@@ -6,17 +6,6 @@
       - id: check-useless-excludes
     # -   id: identity  # Prints all files passed to pre-commits. Debugging.
   - repo: https://github.com/adrienverge/yamllint.git
-<<<<<<< HEAD
-    rev: v1.35.1
-    hooks:
-      - id: yamllint
-  - repo: https://github.com/lyz-code/yamlfix
-    rev: 1.16.0
-    hooks:
-      - id: yamlfix
-  - repo: https://github.com/pre-commit/pre-commit-hooks
-    rev: v4.6.0
-=======
     rev: v1.37.1
     hooks:
       - id: yamllint
@@ -26,7 +15,6 @@
       - id: yamlfix
   - repo: https://github.com/pre-commit/pre-commit-hooks
     rev: v5.0.0
->>>>>>> b194fab4
     hooks:
       - id: check-added-large-files
         args:
@@ -54,11 +42,7 @@
       - id: python-use-type-annotations
       - id: text-unicode-replacement-char
   - repo: https://github.com/pycqa/isort
-<<<<<<< HEAD
-    rev: 5.13.2
-=======
     rev: 6.0.1
->>>>>>> b194fab4
     hooks:
       - id: isort
         name: isort
@@ -71,29 +55,17 @@
   #       args:
   #         - --py37-plus
   - repo: https://github.com/asottile/setup-cfg-fmt
-<<<<<<< HEAD
-    rev: v2.5.0
-    hooks:
-      - id: setup-cfg-fmt
-  - repo: https://github.com/psf/black
-    rev: 24.4.2
-=======
     rev: v2.8.0
     hooks:
       - id: setup-cfg-fmt
   - repo: https://github.com/psf/black
     rev: 25.1.0
->>>>>>> b194fab4
     hooks:
       - id: black
         language_version: python3.10
         exclude: tests/utils/fast_upper_envelope_org.py
   - repo: https://github.com/astral-sh/ruff-pre-commit
-<<<<<<< HEAD
-    rev: v0.4.7
-=======
     rev: v0.11.8
->>>>>>> b194fab4
     hooks:
       - id: ruff
         # exclude: |
@@ -114,20 +86,12 @@
           - --blank
         exclude: tests/utils/fast_upper_envelope_org.py
   - repo: https://github.com/nbQA-dev/nbQA
-<<<<<<< HEAD
-    rev: 1.8.5
-=======
     rev: 1.9.1
->>>>>>> b194fab4
     hooks:
       - id: nbqa-black
       - id: nbqa-ruff
   - repo: https://github.com/executablebooks/mdformat
-<<<<<<< HEAD
-    rev: 0.7.17
-=======
     rev: 0.7.22
->>>>>>> b194fab4
     hooks:
       - id: mdformat
         additional_dependencies:
@@ -138,11 +102,7 @@
           - '88'
         files: (README\.md)
   - repo: https://github.com/codespell-project/codespell
-<<<<<<< HEAD
-    rev: v2.3.0
-=======
     rev: v2.4.1
->>>>>>> b194fab4
     hooks:
       - id: codespell
         additional_dependencies:
